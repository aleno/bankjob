require File.expand_path(File.dirname(__FILE__) + '/spec_helper')
#require File.expand_path(File.dirname(__FILE__) + '/../lib/bankjob.rb')
 
include Bankjob

# Test the Statement merging in particular
describe Statement do
  before(:each) do

    @tx1 = Transaction.new(",")
    @tx1.date = "20080730000000"
    @tx1.value_date = "20080731145906"
    @tx1.raw_description = "1 Stamp duty 001"
    @tx1.amount = "-2,40"
    @tx1.new_balance = "1.087,43"


    @tx2 = Transaction.new(",")
    @tx2.date = "0080729000000"
    @tx2.value_date = "20080731145906"
    @tx2.raw_description =  "2 Interest payment 001"
    @tx2.amount = "-59,94"
    @tx2.new_balance = "1.089,83"


    @tx3 = Transaction.new(",")
    @tx3.date = "20080208000000"
    @tx3.value_date = "20080731145906"
    @tx3.raw_description =  "3 Load payment 001"
    @tx3.amount = "-256,13"
    @tx3.new_balance = "1.149,77"


    @tx4 = Transaction.new(",")
    @tx4.date = "20080207000000"
    @tx4.value_date = "20080731145906"
    @tx4.raw_description =  "4 Transfer to bank 2"
    @tx4.amount = "-1.000,00"
    @tx4.new_balance = "1.405,90"


    @tx5 = Transaction.new(",")
    @tx5.date = "20080209000000"
    @tx5.value_date = "20080731145906"
    @tx5.raw_description =  "5 Internet payment 838"
    @tx5.amount = "-32,07"
    @tx5.new_balance = "1.405,90"

    # the lot
    @s12345 = Statement.new('1')
    @s12345.transactions = [ @tx1.dup, @tx2.dup, @tx3.dup, @tx4.dup, @tx5.dup]

    # first 2
    @s12 = Statement.new('1')
    @s12.transactions = [ @tx1.dup, @tx2.dup]

    # middle 1
    @s3 = Statement.new('1')
    @s3.transactions = [ @tx3.dup]

    # last 2
    @s45 = Statement.new('1')
    @s45.transactions = [ @tx4.dup, @tx5.dup]
    
    # first 3
    @s123 = Statement.new('1')
    @s123.transactions = [ @tx1.dup, @tx2.dup, @tx3.dup]

    # last 4, overlaps with 23 of s123
    @s2345 = Statement.new('1')
    @s2345.transactions = [ @tx2.dup, @tx3.dup, @tx4.dup, @tx5.dup]

    # 2nd and last - overlaps non-contiguously with s123
    @s25 = Statement.new('1')
    @s25.transactions = [ @tx2.dup, @tx5.dup]
    
  end

  it "should merge consecutive satements properly" do
    @s123.merge(@s45).should == @s12345
  end

  it "should merge overlapping statments properly" do
    #@s123.merge(@s2345).transactions.each { |tx| print "#{tx.to_s}, "}
    @s123.merge(@s2345).should == @s12345
  end

  it "should merge a statement with a duplicate of itself without changing it" do
    @s123.merge(@s123.dup).should == @s123
  end


  it "should merge non-contiguous with an error" do
    m =  @s123.merge(@s25)
    m.transactions.each { |tx| print "#{tx.to_s}, "}
  end
<<<<<<< HEAD
=======

  it "should read back a satement from csv as it was written" do
    csv = @s123.to_csv
    statement = Statement.new('1')
    statement.from_csv(csv, ",")
    statement.should == @s123
  end

  it "should read back and merge a statement with itself without change" do
    csv = @s123.to_csv
    statement = Statement.new('1')
    statement.from_csv(csv, ",")
    m = @s123.merge(statement)
    m.should == @s123
  end

  it "should write, read, merge and write a statement without changing it" do
    csv = @s123.to_csv
    statement = Statement.new('1')
    m = @s123.merge(statement)
    m_csv = m.to_csv
    m_csv.should == csv
  end
>>>>>>> 2e55773e
end
<|MERGE_RESOLUTION|>--- conflicted
+++ resolved
@@ -94,8 +94,6 @@
     m =  @s123.merge(@s25)
     m.transactions.each { |tx| print "#{tx.to_s}, "}
   end
-<<<<<<< HEAD
-=======
 
   it "should read back a satement from csv as it was written" do
     csv = @s123.to_csv
@@ -119,5 +117,4 @@
     m_csv = m.to_csv
     m_csv.should == csv
   end
->>>>>>> 2e55773e
 end
