--- conflicted
+++ resolved
@@ -103,11 +103,7 @@
         # statement_links[x].class    =>   Hpricot::Elem
         link.text == statement_links[choice.to_i].inner_html
       }
-<<<<<<< HEAD
-
-=======
-    
->>>>>>> a9fc9814
+
       @account_name = link_for_chosen_account.text
       transactions_page = link_for_chosen_account.click
     end
@@ -132,10 +128,6 @@
 
       statement.bank_id, statement.account_number = *@account_name.strip.split(/ /, 2).map{|s|s.strip}
       summary_cells = (transactions_page/".summaryBoxesValues")
-<<<<<<< HEAD
-      statement.bank_id, statement.account_number = *@account_name.strip.split(/ /, 2).map{|s|s.strip}
-=======
->>>>>>> a9fc9814
       closing_available = summary_cells[AVAILABLE_BALANCE].inner_text.gsub("\243", '').gsub("\226", '-').gsub(',',"").gsub(' ', '').to_f
       statement.closing_available = closing_available
       closing_balance = summary_cells[BALANCE].inner_text.gsub("\243", '').gsub("\226", '-').gsub(',',"").gsub(' ', '').to_f
@@ -149,10 +141,6 @@
       current_line = nil
       previous_line = Struct::Line.new
       current_date = nil
-<<<<<<< HEAD
-      extra_description = []
-=======
->>>>>>> a9fc9814
       rows.each_with_index do |row,index|
         next if index == 0 # first row is just headers
 
@@ -167,11 +155,7 @@
         current_date ||= current_line.date
         # When consecutive transactions occur on the same date, the date is only displayed on the
         # first row. So if current line has no date, get the date from the previous date.
-<<<<<<< HEAD
-        if current_line.date.blank? || current_line.date == "\240"
-=======
         if HbosString.new(current_line.date).blank?
->>>>>>> a9fc9814
           current_line.date = current_date
         else
           current_date = current_line.date
@@ -184,13 +168,8 @@
         
         # Rows with no money in or out value just contain extra description. Skip these.
         next if blank_line?(current_line)
-<<<<<<< HEAD
-        amount = (current_line.money_out.blank? || current_line.money_out == "\240") ?
-=======
         amount = HbosString.new(current_line.money_out).blank? ?
->>>>>>> a9fc9814
-          current_line.money_in :
-          "-" + current_line.money_out
+          current_line.money_in : "-" + current_line.money_out
 
         # If money_in and money_out are zero then it's part of the next description.
         # Wow, HBoS HTML is really screwed up...
