--- conflicted
+++ resolved
@@ -1,146 +1,141 @@
-require 'rubygems'
-require 'mechanize'
-require 'hpricot'
-require 'bankjob'
-
-# Later versions of Mechanize no longer use Hpricot by default
-# but have an attribute we can set to use it
-begin
-  Mechanize.html_parser = Hpricot
-
-<<<<<<< HEAD
-  Hpricot::Elem.class_eval do
-    def <=>(other); 0; end
-=======
-  # For some reason something tries to sort an Hpricot::Elem[] which
-  # fails because Hpricot::Elem doesn't have a <=> method.
-  if !Hpricot::Elem.methods.include?("<=>")
-    Hpricot::Elem.class_eval do
-      def <=>(other); 0; end
-    end
->>>>>>> a9fc9814
-  end
-rescue NoMethodError
-end
-
-include Bankjob
-
-  ##
-  # BaseScraper is a specific example of a Bankjob Scraper that can be used as a base
-  # class for scrapers that follow a typical pattern.
-  # 
-  # In fact, it does not add much functionality and you could just as readily subclass
-  # the Scraper class as this class, but here is what it does add:
-  # *+scraper_args+ attribute holds the array of args specified by the -scraper_args command line option
-  # *+scrape_statement+ is implemented to use the --input command line option to specify a file for input
-  #                      so that you can save a web-page to a file for debugging
-  # *+scrape_statement+ instantiates a Mechanize agent and delegates to two other 
-  #                     simple methods that must be overridden in a subclass.
-  # 
-  # Specifically +scrape_statement+ passes the Mechanize agent to +fetch_transactions_page+
-  # then passes the resulting page to +parse_transactions_page. Subclasses must implement these two methods.
-  # See the documentation for these methods for more details on how to implement them.
-  # Note that failure to override either method will result in an exception.
-  #
-  class BaseScraper < Scraper
-
-    # +scraper_args+ holds the array of arguments specified on the command line with
-    # the -scraper_args option. It is not used here, but it is set in the scrape_statement
-    # method so that you can access it in your subclass.
-    attr_accessor :scraper_args
-
-    # This rule goes last and sets the type of any transactions
-    # that are still set to OTHER to be the generic CREDIT or DEBIT
-    # depending on the real amount of the transaction
-    # +prioirity+ set to -999 to ensure it's last
-    transaction_rule(-999) do |tx|
-      if (tx.type == Transaction::OTHER)
-        if tx.real_amount > 0
-          tx.type = Transaction::CREDIT
-        elsif tx.real_amount < 0
-          tx.type = Transaction::DEBIT
-        end
-        # else leave it as OTHER if it's exactly zero
-      end
-    end
-
-    ##
-    # Override +fetch_transactions_page+ to use the mechanize +agent+ to
-    # load the page holding your bank statement on your online banking website.
-    # By using agent.get(url) to fetch the page, the returned page will be
-    # an Hpricot document ready for parsing.
-    #
-    # Typically you will need to log-in using a form on a login page first.
-    # Your implementation may look something like this:
-    # 
-    #   # My online banking app has a logon page with a standard HTML form.
-    #   # by looking at the source of the page I see that the form is named
-    #   # 'MyLoginFormName' and the two text fields for user name and password
-    #   # are called 'USERNAME' and 'PASSWORD' respectively.
-    #   login_page = agent.get("http://mybankapp.com/login.html")
-    #   form  = login_page.forms.name('MyLoginFormName').first
-    #   # Mechanize automatically makes constants for the form elements based on their names.
-    #   form.USERNAME = "me"
-    #   form.PASSWORD = "foo"
-    #   agent.submit(form)
-    #   sleep 3  #wait while the login takes effect
-    #
-    #   # Now that I've logged in and waited a bit, navigate to the page that lists
-    #   # my recent transactions and return it
-    #   return agent.get("http://mybankapp.com/latesttransactions.html")
-    #
-    def fetch_transactions_page(agent)
-      raise "You must override fetch_transactions_page in your subclass of BaseScraper " +
-            "or just subclass Scraper instead and override scrape_statement"
-    end
-
-    ##
-    # Override +parse_transactions_page+ to take the Hpricot document passed in
-    # as +page+, parse it using Hpricot directives, and create a Statement object
-    # holding a set of Transaction objects for it.
-    #
-    def parse_transactions_page(page)
-      raise "You must override parse_transactions_page in your subclass of BaseScraper " +
-            "or just subclass Scraper instead and override scrape_statement"
-    end
-
-    ##
-    # Implements the one essential method of a scraper +scrape_statement+
-    # by calling +fetch_transactions_page+ to get a web page holding a bank
-    # statement followed by a call to +parse_transactions_page+ that returns
-    # the +Statement+ object.
-    #
-    # Do not override this method in a subclass. (If you want to override it
-    # you should be subclassing Scraper instead of this class)
-    #
-    # If the --input argument has been used to specify and input html file to
-    # use, this will be parsed directly instead of calling +fetch_transaction_page+.
-    # This allows for easy debugging without slow web-scraping (simply view
-    # the page in a regular browser and use Save Page As to save a local copy
-    # of it, then specify thiswith the --input command-line arg)
-    #
-    # +args+ holds the array of arguments specified on the command line with 
-    # the -scraper_args option. It is not used here, but it is set on an
-    # attribute called scraper_args and is thus accessible in your subclass.
-    #
-    def scrape_statement(args)
-      self.scraper_args = args
-      if (not options.input.nil?) then
-        # used for debugging - load the page from a file instead of the web
-        logger.debug("Reading debug input html from #{options.input} instead of scraping the real website.")
-        page = Hpricot(open(options.input))
-      else
-        # not debugging use the actual scraper
-        # First create a mechanize agent: a sort of pretend web browser
-        agent = Mechanize.new
-        agent.user_agent_alias = 'Windows IE 6' # pretend that we're IE 6.0
-        
-        page = fetch_transactions_page(agent)
-      end
-      raise "BaseScraper failed to load the transactions page" if page.nil?
-      # Now that we've feteched the page, parse it to get a statement
-      statement = parse_transactions_page(page)
-      return statement
-    end
-  end # BaseScraper
-
+require 'rubygems'
+require 'mechanize'
+require 'hpricot'
+require 'bankjob'
+
+# Later versions of Mechanize no longer use Hpricot by default
+# but have an attribute we can set to use it
+begin
+  Mechanize.html_parser = Hpricot
+
+  # For some reason something tries to sort an Hpricot::Elem[] which
+  # fails because Hpricot::Elem doesn't have a <=> method.
+  if !Hpricot::Elem.methods.include?("<=>")
+    Hpricot::Elem.class_eval do
+      def <=>(other); 0; end
+    end
+  end
+rescue NoMethodError
+end
+
+include Bankjob
+
+  ##
+  # BaseScraper is a specific example of a Bankjob Scraper that can be used as a base
+  # class for scrapers that follow a typical pattern.
+  # 
+  # In fact, it does not add much functionality and you could just as readily subclass
+  # the Scraper class as this class, but here is what it does add:
+  # *+scraper_args+ attribute holds the array of args specified by the -scraper_args command line option
+  # *+scrape_statement+ is implemented to use the --input command line option to specify a file for input
+  #                      so that you can save a web-page to a file for debugging
+  # *+scrape_statement+ instantiates a Mechanize agent and delegates to two other 
+  #                     simple methods that must be overridden in a subclass.
+  # 
+  # Specifically +scrape_statement+ passes the Mechanize agent to +fetch_transactions_page+
+  # then passes the resulting page to +parse_transactions_page. Subclasses must implement these two methods.
+  # See the documentation for these methods for more details on how to implement them.
+  # Note that failure to override either method will result in an exception.
+  #
+  class BaseScraper < Scraper
+
+    # +scraper_args+ holds the array of arguments specified on the command line with
+    # the -scraper_args option. It is not used here, but it is set in the scrape_statement
+    # method so that you can access it in your subclass.
+    attr_accessor :scraper_args
+
+    # This rule goes last and sets the type of any transactions
+    # that are still set to OTHER to be the generic CREDIT or DEBIT
+    # depending on the real amount of the transaction
+    # +prioirity+ set to -999 to ensure it's last
+    transaction_rule(-999) do |tx|
+      if (tx.type == Transaction::OTHER)
+        if tx.real_amount > 0
+          tx.type = Transaction::CREDIT
+        elsif tx.real_amount < 0
+          tx.type = Transaction::DEBIT
+        end
+        # else leave it as OTHER if it's exactly zero
+      end
+    end
+
+    ##
+    # Override +fetch_transactions_page+ to use the mechanize +agent+ to
+    # load the page holding your bank statement on your online banking website.
+    # By using agent.get(url) to fetch the page, the returned page will be
+    # an Hpricot document ready for parsing.
+    #
+    # Typically you will need to log-in using a form on a login page first.
+    # Your implementation may look something like this:
+    # 
+    #   # My online banking app has a logon page with a standard HTML form.
+    #   # by looking at the source of the page I see that the form is named
+    #   # 'MyLoginFormName' and the two text fields for user name and password
+    #   # are called 'USERNAME' and 'PASSWORD' respectively.
+    #   login_page = agent.get("http://mybankapp.com/login.html")
+    #   form  = login_page.forms.name('MyLoginFormName').first
+    #   # Mechanize automatically makes constants for the form elements based on their names.
+    #   form.USERNAME = "me"
+    #   form.PASSWORD = "foo"
+    #   agent.submit(form)
+    #   sleep 3  #wait while the login takes effect
+    #
+    #   # Now that I've logged in and waited a bit, navigate to the page that lists
+    #   # my recent transactions and return it
+    #   return agent.get("http://mybankapp.com/latesttransactions.html")
+    #
+    def fetch_transactions_page(agent)
+      raise "You must override fetch_transactions_page in your subclass of BaseScraper " +
+            "or just subclass Scraper instead and override scrape_statement"
+    end
+
+    ##
+    # Override +parse_transactions_page+ to take the Hpricot document passed in
+    # as +page+, parse it using Hpricot directives, and create a Statement object
+    # holding a set of Transaction objects for it.
+    #
+    def parse_transactions_page(page)
+      raise "You must override parse_transactions_page in your subclass of BaseScraper " +
+            "or just subclass Scraper instead and override scrape_statement"
+    end
+
+    ##
+    # Implements the one essential method of a scraper +scrape_statement+
+    # by calling +fetch_transactions_page+ to get a web page holding a bank
+    # statement followed by a call to +parse_transactions_page+ that returns
+    # the +Statement+ object.
+    #
+    # Do not override this method in a subclass. (If you want to override it
+    # you should be subclassing Scraper instead of this class)
+    #
+    # If the --input argument has been used to specify and input html file to
+    # use, this will be parsed directly instead of calling +fetch_transaction_page+.
+    # This allows for easy debugging without slow web-scraping (simply view
+    # the page in a regular browser and use Save Page As to save a local copy
+    # of it, then specify thiswith the --input command-line arg)
+    #
+    # +args+ holds the array of arguments specified on the command line with 
+    # the -scraper_args option. It is not used here, but it is set on an
+    # attribute called scraper_args and is thus accessible in your subclass.
+    #
+    def scrape_statement(args)
+      self.scraper_args = args
+      if (not options.input.nil?) then
+        # used for debugging - load the page from a file instead of the web
+        logger.debug("Reading debug input html from #{options.input} instead of scraping the real website.")
+        page = Hpricot(open(options.input))
+      else
+        # not debugging use the actual scraper
+        # First create a mechanize agent: a sort of pretend web browser
+        agent = Mechanize.new
+        agent.user_agent_alias = 'Windows IE 6' # pretend that we're IE 6.0
+        
+        page = fetch_transactions_page(agent)
+      end
+      raise "BaseScraper failed to load the transactions page" if page.nil?
+      # Now that we've feteched the page, parse it to get a statement
+      statement = parse_transactions_page(page)
+      return statement
+    end
+  end # BaseScraper
+